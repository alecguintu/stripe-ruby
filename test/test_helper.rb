require 'stripe'
<<<<<<< HEAD
require 'mocha/setup'
include Mocha
=======
require 'test/unit'
require 'mocha/setup'
require 'stringio'
require 'shoulda'
>>>>>>> e593b0e0

#monkeypatch request methods
module Stripe
  @mock_rest_client = nil

  def self.mock_rest_client=(mock_client)
    @mock_rest_client = mock_client
  end

  def self.execute_request(opts)
    get_params = (opts[:headers] || {})[:params]
    post_params = opts[:payload]
    case opts[:method]
    when :get then @mock_rest_client.get opts[:url], get_params, post_params
    when :post then @mock_rest_client.post opts[:url], get_params, post_params
    when :delete then @mock_rest_client.delete opts[:url], get_params, post_params
    end
  end
end

def test_response(body, code=200)
  # When an exception is raised, restclient clobbers method_missing.  Hence we
  # can't just use the stubs interface.
  body = MultiJson.dump(body) if !(body.kind_of? String)
  m = mock
  m.instance_variable_set('@stripe_values', { :body => body, :code => code })
  def m.body; @stripe_values[:body]; end
  def m.code; @stripe_values[:code]; end
  m
end

def test_balance(params={})
  {
    :pending => [
      {:amount => 12345, :currency => "usd"}
    ],
    :available => [
      {:amount => 6789, :currency => "usd"}
    ],
    :livemode => false,
    :object => "balance"
  }.merge(params)
end

def test_balance_transaction(params={})
  {
    :amount => 100,
    :net => 41,
    :currency => "usd",
    :type => "charge",
    :created => 1371945005,
    :available_on => 1372549805,
    :status => "pending",
    :description => "A test balance transaction",
    :fee => 59,
    :object => "balance_transaction"
  }.merge(params)
end

def test_balance_transaction_array
  {
    :data => [test_balance_transaction, test_balance_transaction, test_balance_transaction],
    :object => "list",
    :url => "/v1/balance/history"
  }
end

def test_customer(params={})
  {
    :subscription_history => [],
    :bills => [],
    :charges => [],
    :livemode => false,
    :object => "customer",
    :id => "c_test_customer",
    :default_card => "cc_test_card",
    :created => 1304114758,
    :cards => test_card_array('c_test_customer')
  }.merge(params)
end

def test_customer_array
  {
    :data => [test_customer, test_customer, test_customer],
    :object => 'list',
    :url => '/v1/customers'
  }
end

def test_charge(params={})
  {
    :refunded => false,
    :paid => true,
    :amount => 100,
    :card => {
      :type => "Visa",
      :last4 => "4242",
      :exp_month => 11,
      :country => "US",
      :exp_year => 2012,
      :id => "cc_test_card",
      :object => "card"
    },
    :id => "ch_test_charge",
    :reason => "execute_charge",
    :livemode => false,
    :currency => "usd",
    :object => "charge",
    :created => 1304114826
  }.merge(params)
end

def test_charge_array
  {
    :data => [test_charge, test_charge, test_charge],
    :object => 'list',
    :url => '/v1/charges'
  }
end

def test_card_array(customer_id)
  {
    :data => [test_card, test_card, test_card],
    :object => 'list',
    :url => '/v1/customers/' + customer_id + '/cards'
  }
end

def test_card(params={})
  {
    :type => "Visa",
    :last4 => "4242",
    :exp_month => 11,
    :country => "US",
    :exp_year => 2012,
    :id => "cc_test_card",
<<<<<<< HEAD
    :customer => 'c_test_customer',
=======
>>>>>>> e593b0e0
    :object => "card"
  }.merge(params)
end

def test_coupon(params={})
  {
    :duration => 'repeating',
    :duration_in_months => 3,
    :percent_off => 25,
    :id => "co_test_coupon",
    :object => "coupon"
  }.merge(params)
end

#FIXME nested overrides would be better than hardcoding plan_id
def test_subscription(plan_id="gold")
  {
    :current_period_end => 1308681468,
    :status => "trialing",
    :plan => {
      :interval => "month",
      :amount => 7500,
      :trial_period_days => 30,
      :object => "plan",
      :identifier => plan_id
    },
    :current_period_start => 1308595038,
    :start => 1308595038,
    :object => "subscription",
    :trial_start => 1308595038,
    :trial_end => 1308681468,
    :customer => "c_test_customer"
  }
end

def test_invoice
  {
    :id => 'in_test_invoice',
    :object => 'invoice',
    :livemode => false,
    :amount_due => 1000,
    :attempt_count => 0,
    :attempted => false,
    :closed => false,
    :currency => 'usd',
    :customer => 'c_test_customer',
    :date => 1349738950,
    :lines => {
      "invoiceitems" => [
        {
          :id => 'ii_test_invoice_item',
          :object => '',
          :livemode => false,
          :amount => 1000,
          :currency => 'usd',
          :customer => 'c_test_customer',
          :date => 1349738950,
          :description => "A Test Invoice Item",
          :invoice => 'in_test_invoice'
        },
      ],
    },
    :paid => false,
    :period_end => 1349738950,
    :period_start => 1349738950,
    :starting_balance => 0,
    :subtotal => 1000,
    :total => 1000,
    :charge => nil,
    :discount => nil,
    :ending_balance => nil,
    :next_payemnt_attempt => 1349825350,
  }
end

def test_paid_invoice
  test_invoice.merge({
      :attempt_count => 1,
      :attempted => true,
      :closed => true,
      :paid => true,
      :charge => 'ch_test_charge',
      :ending_balance => 0,
      :next_payment_attempt => nil,
    })
end

def test_invoice_customer_array
  {
    :data => [test_invoice],
    :object => 'list',
    :url => '/v1/invoices?customer=test_customer'
  }
end

def test_recipient(params={})
  {
    :name => "Stripe User",
    :type => "individual",
    :livemode => false,
    :object => "recipient",
    :id => "rp_test_recipient",
    :active_account => {
      :last4 => "6789",
      :bank_name => "STRIPE TEST BANK",
      :country => "US",
      :object => "bank_account"
    },
    :created => 1304114758,
    :verified => true
  }.merge(params)
end

def test_recipient_array
  {
    :data => [test_recipient, test_recipient, test_recipient],
    :object => 'list',
    :url => '/v1/recipients'
  }
end

def test_transfer(params={})
  {
    :status => 'pending',
    :amount => 100,
    :account => {
      :object => 'bank_account',
      :country => 'US',
      :bank_name => 'STRIPE TEST BANK',
      :last4 => '6789'
    },
    :recipient => 'test_recipient',
    :fee => 0,
    :fee_details => [],
    :id => "tr_test_transfer",
    :livemode => false,
    :currency => "usd",
    :object => "transfer",
    :date => 1304114826
  }.merge(params)
end

def test_transfer_array
  {
    :data => [test_transfer, test_transfer, test_transfer],
    :object => 'list',
    :url => '/v1/transfers'
  }
end

def test_invalid_api_key_error
  {
    "error" => {
      "type" => "invalid_request_error",
      "message" => "Invalid API Key provided: invalid"
    }
  }
end

def test_invalid_exp_year_error
  {
    "error" => {
      "code" => "invalid_expiry_year",
      "param" => "exp_year",
      "type" => "card_error",
      "message" => "Your card's expiration year is invalid"
    }
  }
end

def test_missing_id_error
  {
    :error => {
      :param => "id",
      :type => "invalid_request_error",
      :message => "Missing id"
    }
  }
end

def test_api_error
  {
    :error => {
      :type => "api_error"
    }
  }
end

def test_delete_discount_response
  {
    :deleted => true,
    :id => "di_test_coupon"
  }
end

class Test::Unit::TestCase
  include Mocha

  setup do
    @mock = mock
    Stripe.mock_rest_client = @mock
    Stripe.api_key="foo"
  end

  teardown do
    Stripe.mock_rest_client = nil
    Stripe.api_key=nil
  end
end
<|MERGE_RESOLUTION|>--- conflicted
+++ resolved
@@ -1,13 +1,8 @@
 require 'stripe'
-<<<<<<< HEAD
-require 'mocha/setup'
-include Mocha
-=======
 require 'test/unit'
 require 'mocha/setup'
 require 'stringio'
 require 'shoulda'
->>>>>>> e593b0e0
 
 #monkeypatch request methods
 module Stripe
@@ -144,10 +139,7 @@
     :country => "US",
     :exp_year => 2012,
     :id => "cc_test_card",
-<<<<<<< HEAD
     :customer => 'c_test_customer',
-=======
->>>>>>> e593b0e0
     :object => "card"
   }.merge(params)
 end
