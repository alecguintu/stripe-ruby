--- conflicted
+++ resolved
@@ -78,19 +78,6 @@
       request_opts.update(:verify_ssl => OpenSSL::SSL::VERIFY_PEER,
                           :ssl_ca_file => @ssl_bundle_path)
     end
-<<<<<<< HEAD
-=======
-    uname = get_uname
-    lang_version = "#{RUBY_VERSION} p#{RUBY_PATCHLEVEL} (#{RUBY_RELEASE_DATE})"
-    ua = {
-      :bindings_version => Stripe::VERSION,
-      :lang => 'ruby',
-      :lang_version => lang_version,
-      :platform => RUBY_PLATFORM,
-      :publisher => 'stripe',
-      :uname => uname
-    }
->>>>>>> 81ae6d7a
 
     params = Util.objects_to_ids(params)
     url = api_url(url)
@@ -153,7 +140,7 @@
   end
 
   def self.user_agent
-    @uname ||= `uname -a 2>/dev/null`.strip if RUBY_PLATFORM =~ /linux|darwin/i
+    @uname ||= get_uname
     lang_version = "#{RUBY_VERSION} p#{RUBY_PATCHLEVEL} (#{RUBY_RELEASE_DATE})"
 
     {
@@ -167,6 +154,12 @@
 
   end
 
+  def self.get_uname
+    `uname -a 2>/dev/null`.strip if RUBY_PLATFORM =~ /linux|darwin/i
+  rescue Errno::ENOMEM => ex # couldn't create subprocess
+    "uname lookup failed"
+  end
+
   def self.uri_encode(params)
     Util.flatten_params(params).
       map { |k,v| "#{k}=#{Util.url_encode(v)}" }.join('&')
@@ -205,23 +198,9 @@
     [Util.symbolize_names(response), api_key]
   end
 
-<<<<<<< HEAD
   def self.general_api_error(rcode, rbody)
     APIError.new("Invalid response object from API: #{rbody.inspect} " +
                  "(HTTP response code was #{rcode})", rcode, rbody)
-=======
-  private
-
-  def self.get_uname
-    (@@uname ||= RUBY_PLATFORM =~ /linux|darwin/i ? `uname -a 2>/dev/null`.strip : nil)
-  rescue Errno::ENOMEM => ex # couldn't create subprocess
-    "uname lookup died"
-  end
-  
-
-  def self.execute_request(opts)
-    RestClient::Request.execute(opts)
->>>>>>> 81ae6d7a
   end
 
   def self.handle_api_error(rcode, rbody)
