--- conflicted
+++ resolved
@@ -442,13 +442,10 @@
     include Stripe::APIOperations::Create
   end
 
-<<<<<<< HEAD
   class Event < APIResource
     include Stripe::APIOperations::List
   end
 
-  class StripeError < StandardError; end
-=======
   class StripeError < StandardError
     attr_reader :message
     attr_reader :http_status
@@ -462,7 +459,7 @@
       @json_body = json_body
     end
   end
->>>>>>> cfef69ac
+
   class APIError < StripeError; end
   class APIConnectionError < StripeError; end
   class CardError < StripeError
