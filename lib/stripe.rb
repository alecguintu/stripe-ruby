--- conflicted
+++ resolved
@@ -57,29 +57,20 @@
   end
 
   def self.request(method, url, api_key, params={}, headers={})
-<<<<<<< HEAD
     unless api_key ||= @api_key
-      raise AuthenticationError.new('No API key provided.' +
+      raise AuthenticationError.new('No API key provided. ' +
         'Set your API key using "Stripe.api_key = <API-KEY>". ' +
         'You can generate API keys from the Stripe web interface. ' +
         'See https://stripe.com/api for details, or email support@stripe.com ' +
         'if you have any questions.')
     end
-=======
-    api_key ||= @@api_key
-
-    raise AuthenticationError.new(
-      'No API key provided.  ' +
-      '(HINT: set your API key using "Stripe.api_key = <API-KEY>". ' +
-      'You can generate API keys from the Stripe web interface. ' +
-      'See https://stripe.com/api for details, or email support@stripe.com if you have any questions.)'
-    ) unless api_key
-
-    raise AuthenticationError.new(
-      'Your API key is invalid, as it contains whitespace.  ' +
-      'See https://stripe.com/api for details, or email support@stripe.com if you have any questions.)'
-    ) if api_key =~ /\s/
->>>>>>> f27e72cb
+
+    if api_key =~ /\s/
+      raise AuthenticationError.new('Your API key is invalid, as it contains ' +
+        'whitespace. (HINT: You can double-check your API key from the ' +
+        'Stripe web interface. See https://stripe.com/api for details, or ' +
+        'email support@stripe.com if you have any questions.)')
+    end
 
     request_opts = { :verify_ssl => false }
 
