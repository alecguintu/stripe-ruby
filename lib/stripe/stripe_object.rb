module Stripe
  class StripeObject
    include Enumerable

    @@permanent_attributes = Set.new([:id])

    # The default :id method is deprecated and isn't useful to us
    if method_defined?(:id)
      undef :id
    end

    def initialize(id=nil, opts={})
      id, @retrieve_params = Util.normalize_id(id)
      @opts = Util.normalize_opts(opts)
      @values = {}
      # This really belongs in APIResource, but not putting it there allows us
      # to have a unified inspect method
      @unsaved_values = Set.new
      @transient_values = Set.new
      @values[:id] = id if id
    end

    def self.construct_from(values, opts={})
      values = Stripe::Util.symbolize_names(values)

      # work around protected #initialize_from for now
      self.new(values[:id]).send(:initialize_from, values, opts)
    end

    # Determines the equality of two Stripe objects. Stripe objects are
    # considered to be equal if they have the same set of values and each one
    # of those values is the same.
    def ==(other)
      @values == other.instance_variable_get(:@values)
    end

    def to_s(*args)
      JSON.pretty_generate(@values)
    end

    def inspect
      id_string = (self.respond_to?(:id) && !self.id.nil?) ? " id=#{self.id}" : ""
      "#<#{self.class}:0x#{self.object_id.to_s(16)}#{id_string}> JSON: " + JSON.pretty_generate(@values)
    end

    # Re-initializes the object based on a hash of values (usually one that's
    # come back from an API call). Adds or removes value accessors as necessary
    # and updates the state of internal data.
    #
    # Please don't use this method. If you're trying to do mass assignment, try
    # #initialize_from instead.
    def refresh_from(values, opts, partial=false)
<<<<<<< HEAD
      @opts = Util.normalize_opts(opts)
      @original_values = Marshal.load(Marshal.dump(values)) # deep copy

      removed = partial ? Set.new : Set.new(@values.keys - values.keys)
      added = Set.new(values.keys - @values.keys)

      # Wipe old state before setting new.  This is useful for e.g. updating a
      # customer, where there is no persistent card parameter.  Mark those values
      # which don't persist as transient

      instance_eval do
        remove_accessors(removed)
        add_accessors(added, values)
      end

      removed.each do |k|
        @values.delete(k)
        @transient_values.add(k)
        @unsaved_values.delete(k)
      end

      update_attributes(values, :opts => opts)
      values.each do |k, _|
        @transient_values.delete(k)
        @unsaved_values.delete(k)
      end

      return self
=======
      initialize_from(values, opts, partial)
>>>>>>> d09093fc
    end
    extend Gem::Deprecate
    deprecate :refresh_from, "#update_attributes", 2016, 01

    # Mass assigns attributes on the model.
    #
    # This is a version of +update_attributes+ that takes some extra options
    # for internal use.
    #
    # ==== Attributes
    #
    # * +values+ - Hash of values to use to update the current attributes of
    #   the object.
    #
    # ==== Options
    #
    # * +:opts+ Options for StripeObject like an API key.
    def update_attributes(values, opts = {})
      values.each do |k, v|
        @values[k] = Util.convert_to_stripe_object(v, opts)
        @unsaved_values.add(k)
      end
    end

    def [](k)
      @values[k.to_sym]
    end

    def []=(k, v)
      send(:"#{k}=", v)
    end

    def keys
      @values.keys
    end

    def values
      @values.values
    end

    def to_json(*a)
      JSON.generate(@values)
    end

    def as_json(*a)
      @values.as_json(*a)
    end

    def to_hash
      maybe_to_hash = lambda do |value|
        value.respond_to?(:to_hash) ? value.to_hash : value
      end

      @values.inject({}) do |acc, (key, value)|
        acc[key] = case value
                   when Array
                     value.map(&maybe_to_hash)
                   else
                     maybe_to_hash.call(value)
                   end
        acc
      end
    end

    def each(&blk)
      @values.each(&blk)
    end

    def _dump(level)
      Marshal.dump([@values, @opts])
    end

    def self._load(args)
      values, opts = Marshal.load(args)
      construct_from(values, opts)
    end

    if RUBY_VERSION < '1.9.2'
      def respond_to?(symbol)
        @values.has_key?(symbol) || super
      end
    end

    def serialize_nested_object(key)
      new_value = @values[key]
      if new_value.is_a?(APIResource)
        return {}
      end

      if @unsaved_values.include?(key)
        # the object has been reassigned
        # e.g. as object.key = {foo => bar}
        update = new_value
        new_keys = update.keys.map(&:to_sym)

        # remove keys at the server, but not known locally
        if @original_values[key]
          keys_to_unset = @original_values[key].keys - new_keys
          keys_to_unset.each {|key| update[key] = ''}
        end

        update
      else
        # can be serialized normally
        self.class.serialize_params(new_value)
      end
    end

    def self.serialize_params(obj, original_value=nil)
      case obj
      when nil
        ''
      when StripeObject
        unsaved_keys = obj.instance_variable_get(:@unsaved_values)
        obj_values = obj.instance_variable_get(:@values)
        update_hash = {}

        unsaved_keys.each do |k|
          update_hash[k] = serialize_params(obj_values[k])
        end

        obj_values.each do |k, v|
          if v.is_a?(StripeObject) || v.is_a?(Hash)
            update_hash[k] = obj.serialize_nested_object(k)
          elsif v.is_a?(Array)
            original_value = obj.instance_variable_get(:@original_values)[k]
            if original_value && original_value.length > v.length
              # url params provide no mechanism for deleting an item in an array,
              # just overwriting the whole array or adding new items. So let's not
              # allow deleting without a full overwrite until we have a solution.
              raise ArgumentError.new(
                "You cannot delete an item from an array, you must instead set a new array"
              )
            end
            update_hash[k] = serialize_params(v, original_value)
          end
        end

        update_hash
      when Array
        update_hash = {}
        obj.each_with_index do |value, index|
          update = serialize_params(value)
          if update != {} && (!original_value || update != original_value[index])
            update_hash[index] = update
          end
        end

        if update_hash == {}
          nil
        else
          update_hash
        end
      else
        obj
      end
    end

    protected

    def metaclass
      class << self; self; end
    end

    def protected_fields
      []
    end

    def remove_accessors(keys)
      f = protected_fields
      metaclass.instance_eval do
        keys.each do |k|
          next if f.include?(k)
          next if @@permanent_attributes.include?(k)
          k_eq = :"#{k}="
          remove_method(k) if method_defined?(k)
          remove_method(k_eq) if method_defined?(k_eq)
        end
      end
    end

    def add_accessors(keys, values)
      f = protected_fields
      metaclass.instance_eval do
        keys.each do |k|
          next if f.include?(k)
          next if @@permanent_attributes.include?(k)
          k_eq = :"#{k}="
          define_method(k) { @values[k] }
          define_method(k_eq) do |v|
            if v == ""
              raise ArgumentError.new(
                "You cannot set #{k} to an empty string." \
                "We interpret empty strings as nil in requests." \
                "You may set #{self}.#{k} = nil to delete the property.")
            end
            @values[k] = v
            @unsaved_values.add(k)
          end

          if [FalseClass, TrueClass].include?(values[k].class)
            k_bool = :"#{k}?"
            define_method(k_bool) { @values[k] }
          end
        end
      end
    end

    def method_missing(name, *args)
      # TODO: only allow setting in updateable classes.
      if name.to_s.end_with?('=')
        attr = name.to_s[0...-1].to_sym

        # the second argument is only required when adding boolean accessors
        add_accessors([attr], {})

        begin
          mth = method(name)
        rescue NameError
          raise NoMethodError.new("Cannot set #{attr} on this object. HINT: you can't set: #{@@permanent_attributes.to_a.join(', ')}")
        end
        return mth.call(args[0])
      else
        return @values[name] if @values.has_key?(name)
      end

      begin
        super
      rescue NoMethodError => e
        if @transient_values.include?(name)
          raise NoMethodError.new(e.message + ".  HINT: The '#{name}' attribute was set in the past, however.  It was then wiped when refreshing the object with the result returned by Stripe's API, probably as a result of a save().  The attributes currently available on this object are: #{@values.keys.join(', ')}")
        else
          raise
        end
      end
    end

    def respond_to_missing?(symbol, include_private = false)
      @values && @values.has_key?(symbol) || super
    end
<<<<<<< HEAD
=======

    # Re-initializes the object based on a hash of values (usually one that's
    # come back from an API call). Adds or removes value accessors as necessary
    # and updates the state of internal data.
    #
    # Protected on purpose! Please do not expose.
    #
    # ==== Options
    #
    # * +:values:+ Hash used to update accessors and values.
    # * +:opts:+ Options for StripeObject like an API key.
    # * +:partial:+ Indicates that the re-initialization should not attempt to
    #   remove accessors.
    def initialize_from(values, opts, partial=false)
      @opts = Util.normalize_opts(opts)
      @original_values = Marshal.load(Marshal.dump(values)) # deep copy

      removed = partial ? Set.new : Set.new(@values.keys - values.keys)
      added = Set.new(values.keys - @values.keys)

      # Wipe old state before setting new.  This is useful for e.g. updating a
      # customer, where there is no persistent card parameter.  Mark those values
      # which don't persist as transient

      instance_eval do
        remove_accessors(removed)
        add_accessors(added, values)
      end

      removed.each do |k|
        @values.delete(k)
        @transient_values.add(k)
        @unsaved_values.delete(k)
      end

      update_attributes_with_options(values, :opts => opts)
      values.each do |k, _|
        @transient_values.delete(k)
        @unsaved_values.delete(k)
      end

      self
    end

    # Mass assigns attributes on the model.
    #
    # This is a version of +update_attributes+ that takes some extra options
    # for internal use.
    #
    # ==== Options
    #
    # * +:opts:+ Options for StripeObject like an API key.
    # * +:raise_error:+ Set to false to suppress ArgumentErrors on keys that
    #   don't exist.
    def update_attributes_with_options(values, options={})
      # `opts` are StripeObject options
      opts        = options.fetch(:opts, {})
      raise_error = options.fetch(:raise_error, true)

      values.each do |k, v|
        if !@@permanent_attributes.include?(k) && !self.respond_to?(:"#{k}=")
          if raise_error
            raise ArgumentError,
              "#{k} is not an attribute that can be assigned on this object"
          else
            next
          end
        end

        @values[k] = Util.convert_to_stripe_object(v, opts)
        @unsaved_values.add(k)
      end
      self
    end
>>>>>>> d09093fc
  end
end<|MERGE_RESOLUTION|>--- conflicted
+++ resolved
@@ -50,38 +50,7 @@
     # Please don't use this method. If you're trying to do mass assignment, try
     # #initialize_from instead.
     def refresh_from(values, opts, partial=false)
-<<<<<<< HEAD
-      @opts = Util.normalize_opts(opts)
-      @original_values = Marshal.load(Marshal.dump(values)) # deep copy
-
-      removed = partial ? Set.new : Set.new(@values.keys - values.keys)
-      added = Set.new(values.keys - @values.keys)
-
-      # Wipe old state before setting new.  This is useful for e.g. updating a
-      # customer, where there is no persistent card parameter.  Mark those values
-      # which don't persist as transient
-
-      instance_eval do
-        remove_accessors(removed)
-        add_accessors(added, values)
-      end
-
-      removed.each do |k|
-        @values.delete(k)
-        @transient_values.add(k)
-        @unsaved_values.delete(k)
-      end
-
-      update_attributes(values, :opts => opts)
-      values.each do |k, _|
-        @transient_values.delete(k)
-        @unsaved_values.delete(k)
-      end
-
-      return self
-=======
       initialize_from(values, opts, partial)
->>>>>>> d09093fc
     end
     extend Gem::Deprecate
     deprecate :refresh_from, "#update_attributes", 2016, 01
@@ -322,8 +291,6 @@
     def respond_to_missing?(symbol, include_private = false)
       @values && @values.has_key?(symbol) || super
     end
-<<<<<<< HEAD
-=======
 
     # Re-initializes the object based on a hash of values (usually one that's
     # come back from an API call). Adds or removes value accessors as necessary
@@ -359,7 +326,7 @@
         @unsaved_values.delete(k)
       end
 
-      update_attributes_with_options(values, :opts => opts)
+      update_attributes(values, :opts => opts)
       values.each do |k, _|
         @transient_values.delete(k)
         @unsaved_values.delete(k)
@@ -398,6 +365,5 @@
       end
       self
     end
->>>>>>> d09093fc
   end
 end